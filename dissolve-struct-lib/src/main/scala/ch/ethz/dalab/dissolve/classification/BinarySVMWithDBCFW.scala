
/**
 *
 */
package ch.ethz.dalab.dissolve.classification

import java.io.FileWriter
import org.apache.spark.mllib.regression.LabeledPoint
import org.apache.spark.rdd.RDD
import breeze.linalg.DenseVector
import breeze.linalg.SparseVector
import breeze.linalg.Vector
import ch.ethz.dalab.dissolve.optimization.DBCFWSolverTuned
import ch.ethz.dalab.dissolve.optimization.DissolveFunctions
import ch.ethz.dalab.dissolve.optimization.SolverOptions
import ch.ethz.dalab.dissolve.optimization.SolverUtils
import ch.ethz.dalab.dissolve.regression.LabeledObject
import breeze.linalg.VectorBuilder
import scala.collection.mutable.HashMap
import org.apache.spark.rdd.PairRDDFunctions

/**
 * @author tribhu
 *
 */
object BinarySVMWithDBCFW extends DissolveFunctions[Vector[Double], Double] {

  val labelToWeight = HashMap[Double, Double]()

  override def classWeights(label: Double): Double = {
    labelToWeight.get(label).getOrElse(1.0)
  }

  def generateClassWeights(data: RDD[LabeledPoint]): Unit = {
    val labels: Array[Double] = data.map { x => x.label }.distinct().collect()

    val classOccur: PairRDDFunctions[Double, Double] = data.map(x => (x.label, 1.0))
    val labelOccur: PairRDDFunctions[Double, Double] = classOccur.reduceByKey((x, y) => x + y)
    val labelWeight: PairRDDFunctions[Double, Double] = labelOccur.mapValues { x => 1 / x }

    val weightSum: Double = labelWeight.values.sum()
    val nClasses: Int = 2
    val scaleValue: Double = nClasses / weightSum

    for ((label, weight) <- labelWeight.collectAsMap()) {
      labelToWeight.put(label, scaleValue * weight)
    }
  }

  /**
   * Feature function
   *
   * Analogous to phi(y) in (2)
   * Returns y_i * x_i
   *
   */
  def featureFn(x: Vector[Double], y: Double): Vector[Double] = {
    x * y
  }

  /**
   * Loss function
   *
   * Returns 0 if yTruth == yPredict, 1 otherwise
   * Equivalent to max(0, 1 - y w^T x)
   */
  def lossFn(yTruth: Double, yPredict: Double): Double =
    if (yTruth == yPredict)
      0.0
    else
      1.0

  /**
   * Maximization Oracle
   *
   * Want: max L(y_i, y) - <w, psi_i(y)>
   * This returns the most violating (Loss-augmented) label.
   */
  override def oracleFn(model: StructSVMModel[Vector[Double], Double], xi: Vector[Double], yi: Double): Double = {

    val weights = model.getWeights()

    var score_neg1 = weights dot featureFn(xi, -1.0)
    var score_pos1 = weights dot featureFn(xi, 1.0)

    // Loss augment the scores
    score_neg1 += 1.0
    score_pos1 += 1.0

    if (yi == -1.0)
      score_neg1 -= 1.0
    else if (yi == 1.0)
      score_pos1 -= 1.0
    else
      throw new IllegalArgumentException("yi not in [-1, 1], yi = " + yi)

    if (score_neg1 > score_pos1)
      -1.0
    else
      1.0
  }

  /**
   * Prediction function
   */
  def predictFn(model: StructSVMModel[Vector[Double], Double], xi: Vector[Double]): Double = {

    val weights = model.getWeights()

    val score_neg1 = weights dot featureFn(xi, -1.0)
    val score_pos1 = weights dot featureFn(xi, 1.0)

    if (score_neg1 > score_pos1)
      -1.0
    else
      +1.0

  }

  /**
   * Classifying with in-built functions
   */
  def train(
    data: RDD[LabeledPoint],
    solverOptions: SolverOptions[Vector[Double], Double]): StructSVMModel[Vector[Double], Double] = {

<<<<<<< HEAD
    if (solverOptions.classWeights) {
      generateClassWeights(data)
    }

    // Convert the RDD[LabeledPoint] to RDD[LabeledObject]
    val objectifiedData: RDD[LabeledObject[Vector[Double], Double]] =
      data.map {
        case x: LabeledPoint =>
          val features: Vector[Double] = x.features match {
            case features: org.apache.spark.mllib.linalg.SparseVector =>
              val builder: VectorBuilder[Double] = new VectorBuilder(features.indices, features.values, features.indices.length, x.features.size)
              builder.toSparseVector
            case _ => SparseVector(x.features.toArray)
          }
          new LabeledObject[Vector[Double], Double](x.label, features)
      }

    val repartData =
      if (solverOptions.enableManualPartitionSize)
        objectifiedData.repartition(solverOptions.NUM_PART)
      else
        objectifiedData

    println("Running BinarySVMWithDBCFW solver")
    println(solverOptions)

    val (trainedModel, debugInfo) = new DBCFWSolverTuned[Vector[Double], Double](
      repartData,
      this,
      solverOptions,
      miniBatchEnabled = false).optimize()

    println(debugInfo)

    // Dump debug information into a file
    val fw = new FileWriter(solverOptions.debugInfoPath)
    // Write the current parameters being used
    fw.write(solverOptions.toString())
    fw.write("\n")

    // Write spark-specific parameters
    fw.write(SolverUtils.getSparkConfString(data.context.getConf))
    fw.write("\n")

    // Write values noted from the run
    fw.write(debugInfo)
    fw.close()

    trainedModel
=======
    train(data, this, solverOptions)
>>>>>>> a80b8df2

  }

  /**
   * Classifying with user-submitted functions
   */
  def train(
    data: RDD[LabeledPoint],
    dissolveFunctions: DissolveFunctions[Vector[Double], Double],
    solverOptions: SolverOptions[Vector[Double], Double]): StructSVMModel[Vector[Double], Double] = {

    if (solverOptions.classWeights) {
      generateClassWeights(data)
    }

    // Convert the RDD[LabeledPoint] to RDD[LabeledObject]
    val objectifiedData: RDD[LabeledObject[Vector[Double], Double]] =
      data.map {
        case x: LabeledPoint =>
          new LabeledObject[Vector[Double], Double](x.label,
            if (solverOptions.sparse) {
              val features: Vector[Double] = x.features match {
                case features: org.apache.spark.mllib.linalg.SparseVector =>
                  val builder: VectorBuilder[Double] = new VectorBuilder(features.indices, features.values, features.indices.length, x.features.size)
                  builder.toSparseVector
                case _ => SparseVector(x.features.toArray)
              }
              features
            } else
              DenseVector(x.features.toArray))
      }

    val repartData =
      if (solverOptions.enableManualPartitionSize)
        objectifiedData.repartition(solverOptions.NUM_PART)
      else
        objectifiedData

    println("Running BinarySVMWithDBCFW solver")
    println(solverOptions)

    val (trainedModel, debugInfo) = new DBCFWSolverTuned[Vector[Double], Double](
      repartData,
      dissolveFunctions,
      solverOptions,
      miniBatchEnabled = false).optimize()

    // Dump debug information into a file
    val fw = new FileWriter(solverOptions.debugInfoPath)
    // Write the current parameters being used
    fw.write(solverOptions.toString())
    fw.write("\n")

    // Write spark-specific parameters
    fw.write(SolverUtils.getSparkConfString(data.context.getConf))
    fw.write("\n")

    // Write values noted from the run
    fw.write(debugInfo)
    fw.close()

    println(debugInfo)

    trainedModel

  }

}<|MERGE_RESOLUTION|>--- conflicted
+++ resolved
@@ -124,59 +124,7 @@
     data: RDD[LabeledPoint],
     solverOptions: SolverOptions[Vector[Double], Double]): StructSVMModel[Vector[Double], Double] = {
 
-<<<<<<< HEAD
-    if (solverOptions.classWeights) {
-      generateClassWeights(data)
-    }
-
-    // Convert the RDD[LabeledPoint] to RDD[LabeledObject]
-    val objectifiedData: RDD[LabeledObject[Vector[Double], Double]] =
-      data.map {
-        case x: LabeledPoint =>
-          val features: Vector[Double] = x.features match {
-            case features: org.apache.spark.mllib.linalg.SparseVector =>
-              val builder: VectorBuilder[Double] = new VectorBuilder(features.indices, features.values, features.indices.length, x.features.size)
-              builder.toSparseVector
-            case _ => SparseVector(x.features.toArray)
-          }
-          new LabeledObject[Vector[Double], Double](x.label, features)
-      }
-
-    val repartData =
-      if (solverOptions.enableManualPartitionSize)
-        objectifiedData.repartition(solverOptions.NUM_PART)
-      else
-        objectifiedData
-
-    println("Running BinarySVMWithDBCFW solver")
-    println(solverOptions)
-
-    val (trainedModel, debugInfo) = new DBCFWSolverTuned[Vector[Double], Double](
-      repartData,
-      this,
-      solverOptions,
-      miniBatchEnabled = false).optimize()
-
-    println(debugInfo)
-
-    // Dump debug information into a file
-    val fw = new FileWriter(solverOptions.debugInfoPath)
-    // Write the current parameters being used
-    fw.write(solverOptions.toString())
-    fw.write("\n")
-
-    // Write spark-specific parameters
-    fw.write(SolverUtils.getSparkConfString(data.context.getConf))
-    fw.write("\n")
-
-    // Write values noted from the run
-    fw.write(debugInfo)
-    fw.close()
-
-    trainedModel
-=======
     train(data, this, solverOptions)
->>>>>>> a80b8df2
 
   }
 
