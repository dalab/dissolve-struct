--- conflicted
+++ resolved
@@ -364,19 +364,10 @@
     var evaluateModelTimeMillis: Long = 0
 
     def getLatestModel(): StructSVMModel[X, Y] = {
-<<<<<<< HEAD
-      val debugModel: StructSVMModel[X, Y] = globalModel.clone()
-      if (solverOptions.doWeightedAveraging) {
-        debugModel.setWeights(weightedAveragesOfPrimals._1)
-        debugModel.updateEll(weightedAveragesOfPrimals._2)
-      }
-      debugModel
-=======
       if (solverOptions.doWeightedAveraging)
         globalModelWeightedAverage.clone()
       else
         globalModel.clone()
->>>>>>> de79bcaa
     }
 
     def getLatestGap(): Double = {
@@ -489,12 +480,7 @@
       .foreach {
         roundNum =>
 
-<<<<<<< HEAD
-          println("Round Number: " + roundNum)
-         // var currentTime = System.currentTimeMillis()
-=======
           println("[ROUND %d]".format(roundNum))
->>>>>>> de79bcaa
           /**
            * Step 1 - Create a joint RDD containing all information of idx -> (data, primals, cache)
            */
@@ -582,7 +568,7 @@
           kAccum += deltaK
 
           val newGlobalModel = globalModel.clone()
-          newGlobalModel.setWeights(globalModel.getWeights() + sumDeltaWeightsAndEll._1 * (beta / numPartitions))
+          newGlobalModel.updateWeights(globalModel.getWeights() + sumDeltaWeightsAndEll._1 * (beta / numPartitions))
           newGlobalModel.updateEll(globalModel.getEll() + sumDeltaWeightsAndEll._2 * (beta / numPartitions))
 
           // Weighted Average model
@@ -659,13 +645,6 @@
            * Debug info
            */
           // Obtain duality gap after each communication round
-<<<<<<< HEAD
-          val debugModel: StructSVMModel[X, Y] = globalModel.clone()
-          if (solverOptions.doWeightedAveraging) {
-            debugModel.setWeights(weightedAveragesOfPrimals._1)
-            debugModel.updateEll(weightedAveragesOfPrimals._2)
-          }
-=======
           val debugModel: StructSVMModel[X, Y] =
             if (solverOptions.doWeightedAveraging)
               globalModelWeightedAverage.clone()
@@ -683,7 +662,6 @@
               true
             } else
               false
->>>>>>> de79bcaa
 
           val roundEvaluation =
             if (solverOptions.debug && doDebugCalc) {
@@ -702,7 +680,6 @@
             }
 
           debugSb ++= roundEvaluation + "\n"
-          //println("Round took: " + (System.currentTimeMillis() - currentTime) + " millisecs to complete")
       }
 
     (globalModel, debugSb.toString())
@@ -743,12 +720,6 @@
       val loss_i: Double = time({ lossFn(label, ystar_i) }, "Delta")
       val ell_s: Double = (1.0 / n) * loss_i
 
-<<<<<<< HEAD
-    
-    
-    
-    val eps: Double = 2.2204E-16
-=======
       val gamma: Double =
         if (solverOptions.doLineSearch) {
           val thisModel = model
@@ -761,7 +732,6 @@
 
       UpdateQuantities(w_s, ell_s, gamma)
     }
->>>>>>> de79bcaa
 
     val maxOracle = helperFunctions.oracleFn
     val oracleStreamFn = helperFunctions.oracleStreamFn
@@ -780,8 +750,8 @@
     val prevModel = localModel.clone()
     val prevModelWeightedAverage = localModelWeightedAverage.clone()
 
-    
     for ((index, shard) <- dataIterator) yield {
+
       /*if (index < 10)
         println("Partition = %d, Index = %d".format(partitionNum, index))*/
 
@@ -986,42 +956,13 @@
           Double.NaN
       }
 
-<<<<<<< HEAD
-      // 3) Define the update quantities
-      
-      val weight = solverOptions.classWeights.get(label).get
-      
-      val psi_i: Vector[Double] = (phi(pattern, label) - phi(pattern, ystar_i))*weight
-      val w_s: Vector[Double] = psi_i :* (1.0 / (n * lambda))
-      val loss_i: Double = lossFn(label, ystar_i)*weight
-      val ell_s: Double = (1.0 / n) * loss_i 
-
-      //println("psi_i is sparse - " + psi_i.isInstanceOf[SparseVector[Double]])
-      
-      // 4) Get step-size gamma
-      val gamma: Double =
-        if (solverOptions.doLineSearch) {
-          val thisModel = localModel
-          val gamma_opt = (thisModel.getWeights().t * (w_i - w_s) - ((ell_i - ell_s) * (1.0 / lambda))) /
-            ((w_i - w_s).t * (w_i - w_s) + eps)
-          max(0.0, min(1.0, gamma_opt))
-        } else {
-          (2.0 * n) / (k + 2.0 * n)
-        }
-=======
       LAdap.log.info(gammaLogSb.toString())
->>>>>>> de79bcaa
-
-     
-      //val tempWeights1: Vector[Double] = localModel.getWeights() - w_i
-      //localModel.setWeights(tempWeights1)
-      localModel.subtractFromWeight(w_i)
-      
+
+      val tempWeights1: Vector[Double] = localModel.getWeights() - w_i
+      localModel.updateWeights(tempWeights1)
       val w_i_prime = w_i * (1.0 - gamma) + (w_s * gamma)
-      
-      //val tempWeights2: Vector[Double] = localModel.getWeights() + w_i_prime
-      //localModel.setWeights(tempWeights2)
-      localModel.addToWeight(w_i_prime)
+      val tempWeights2: Vector[Double] = localModel.getWeights() + w_i_prime
+      localModel.updateWeights(tempWeights2)
 
       ell = ell - ell_i
       val ell_i_prime = (ell_i * (1.0 - gamma)) + (ell_s * gamma)
@@ -1036,14 +977,12 @@
 
       k += 1
 
-      
-      
       if (!dataIterator.hasNext) {
 
         localModel.updateEll(ell)
 
         val deltaLocalModel = localModel.clone()
-        deltaLocalModel.setWeights(localModel.getWeights() - prevModel.getWeights())
+        deltaLocalModel.updateWeights(localModel.getWeights() - prevModel.getWeights())
         deltaLocalModel.updateEll(localModel.getEll() - prevModel.getEll())
 
         val deltaLocalModelWeightedAverage = localModelWeightedAverage.clone()
