package ch.ethz.dalab.dissolve.optimization

import scala.collection.mutable.MutableList
import scala.reflect.ClassTag
import org.apache.spark.HashPartitioner
import org.apache.spark.SparkContext.rddToPairRDDFunctions
import org.apache.spark.rdd.RDD
import breeze.linalg.DenseVector
import breeze.linalg.SparseVector
import breeze.linalg.Vector
import breeze.linalg.max
import breeze.linalg.min
import ch.ethz.dalab.dissolve.classification.StructSVMModel
import ch.ethz.dalab.dissolve.classification.Types.BoundedCacheList
import ch.ethz.dalab.dissolve.classification.Types.Index
import ch.ethz.dalab.dissolve.classification.Types.PrimalInfo
import ch.ethz.dalab.dissolve.classification.Types._
import ch.ethz.dalab.dissolve.regression.LabeledObject
import scala.collection.mutable.PriorityQueue
import breeze.linalg.norm
import org.apache.log4j.Logger

object LAdap extends Serializable {
  @transient lazy val log =
    Logger.getLogger(getClass.getName)
}

/**
 * Train a structured SVM using the actual distributed dissolve^struct solver.
 * This uses primal dual Block-Coordinate Frank-Wolfe solver (BCFW), distributed
 * via the CoCoA framework (Communication-Efficient Distributed Dual Coordinate Ascent)
 *
 * @param <X> type for the data examples
 * @param <Y> type for the labels of each example
 */
class DBCFWSolverTuned[X, Y](
    val data: RDD[LabeledObject[X, Y]],
    val dissolveFunctions: DissolveFunctions[X, Y],
    val solverOptions: SolverOptions[X, Y],
    val miniBatchEnabled: Boolean = false) extends Serializable {

  val ENABLE_PERF_METRICS: Boolean = false

  def time[R](block: => R, blockName: String = ""): R = {
    if (ENABLE_PERF_METRICS) {
      val t0 = System.currentTimeMillis()
      val result = block // call-by-name
      val t1 = System.currentTimeMillis()
      println("%25s %d ms".format(blockName, (t1 - t0)))
      result
    } else block
  }

  /**
   * Some case classes to make code more readable
   */

  case class HelperFunctions[X, Y](featureFn: (X, Y) => Vector[Double],
                                   lossFn: (Y, Y) => Double,
                                   oracleFn: (StructSVMModel[X, Y], X, Y) => Y,
                                   oracleStreamFn: (StructSVMModel[X, Y], X, Y, Int) => Stream[Y],
                                   predictFn: (StructSVMModel[X, Y], X) => Y,
                                   fineOracleFn: (StructSVMModel[X, Y], X, Y) => Y,
                                   xid: (X) => String,
                                   classWeights: (Y) => Double)

  // Input to the mapper: idx -> DataShard
  case class InputDataShard[X, Y](labeledObject: LabeledObject[X, Y],
                                  primalInfo: PrimalInfo,
                                  cache: Option[BoundedCacheList[Y]],
                                  levelHistory: Option[LevelHistory[Y]])

  // Output of the mapper: idx -> ProcessedDataShard
  case class ProcessedDataShard[X, Y](primalInfo: PrimalInfo,
                                      cache: Option[BoundedCacheList[Y]],
                                      levelHistory: Option[LevelHistory[Y]],
                                      localSummary: Option[LocalSummary[X, Y]])

  case class LocalSummary[X, Y](deltaLocalModel: StructSVMModel[X, Y],
                                deltaLocalK: Vector[Int],
                                deltaLocalAveragedModel: StructSVMModel[X, Y])

  // Experimental data
  case class RoundEvaluation(roundNum: Int,
                             elapsedTime: Double,
                             wallTime: Double,
                             primal: Double,
                             dual: Double,
                             dualityGap: Double,
                             trainError: Double,
                             testError: Double,
                             trainStructHingeLoss: Double,
                             testStructHingeLoss: Double,
                             w_t_norm: Double,
                             w_update_norm: Double,
                             cos_w_update: Double,
                             perClassAccuracyTrain: Array[Double],
                             globalAccuracyTrain: Double,
                             perClassAccuracyTest: Array[Double],
                             globalAccuracyTest: Double) {

    override def toString(): String = {

      // Average per-class accuracy WITHOUT incomplete labels
      val numClasses = dissolveFunctions.numClasses()
      /**
       * Train
       */
      // assert(perClassAccuracyTrain.size == numClasses)
      // Assume background label is the last class
      val candidateLabelsTrain = perClassAccuracyTrain.dropRight(1)
      // Compute only over non-zero candidates. (To handle unencountered classes)
      val nonZeroTrainCandidates = candidateLabelsTrain.filter(_ > 0.0)
      val averagePerClassAccuracyTrain =
        nonZeroTrainCandidates.sum / nonZeroTrainCandidates.size

      // Format: <class 0>, <class 1>, ... , <average>, <global> 
      val perClassAccuracyStringTrain =
        perClassAccuracyTrain
          .foldLeft("") {
            (accum, next) =>
              "%s,%f".format(accum, next)
          }.drop(1) // Drop the first comma, when accum is empty
      val accuracyStringTrain = "%s,%f,%f".format(perClassAccuracyStringTrain,
        averagePerClassAccuracyTrain,
        globalAccuracyTrain)

      /**
       * Test
       */
      // assert(perClassAccuracyTest.size == numClasses)
      // Assume background label is the last class
      val candidateLabelsTest = perClassAccuracyTest.dropRight(1)
      // Compute only over non-zero candidates. (To handle unencountered classes)
      val nonZeroTestCandidates = candidateLabelsTest.filter(_ > 0.0)
      val averagePerClassAccuracyTest =
        nonZeroTestCandidates.sum / nonZeroTestCandidates.size

      // Format: <class 0>, <class 1>, ... , <average>, <global> 
      val perClassAccuracyStringTest =
        perClassAccuracyTest
          .foldLeft("") {
            (accum, next) =>
              "%s,%f".format(accum, next)
          }.drop(1) // Drop the first comma, when accum is empty
      val accuracyStringTest = "%s,%f,%f".format(perClassAccuracyStringTest,
        averagePerClassAccuracyTest,
        globalAccuracyTest)

      "%d,%f,%f,%s,%s,%s,%f,%f,%f,%f,%f,%f,%f,%s,%s"
        .format(roundNum, elapsedTime, wallTime, primal.toString(), dual.toString(), dualityGap.toString(),
          trainError, testError, trainStructHingeLoss, testStructHingeLoss,
          w_t_norm, w_update_norm, cos_w_update,
          accuracyStringTrain, accuracyStringTest)
    }
  }

  val EPS: Double = 2.2204E-16

  // Beyond `DEBUG_THRESH` rounds, debug calculations occur every `DEBUG_STEP`-th round
  val DEBUG_THRESH: Int = 100
  val DEBUG_STEP: Int = 50
  var nextDebugRound: Int = 1

  val header: String = {

    def getAccuracyHeaderWithPrefix(prefix: String): String = {
      val accuracyHeader = new StringBuilder()

      // Per class headers
      for (i <- 0 until dissolveFunctions.numClasses()) {
        accuracyHeader ++= "%s_%d,".format(prefix, i)
      }

      // Average Per-class accuracy
      accuracyHeader ++= "%s_average,".format(prefix)

      // Global
      accuracyHeader ++= "%s_global".format(prefix)

      accuracyHeader.toString()
    }

    if (dissolveFunctions.numClasses() < 0)
      "round,time,wall_time,primal,dual,gap,train_error,test_error,train_loss,test_loss,w_t,w_diff,w_cos\n"
    else
      "round,time,wall_time,primal,dual,gap,train_error,test_error,train_loss,test_loss,w_t,w_diff,w_cos,%s,%s\n"
        .format(getAccuracyHeaderWithPrefix("train"), getAccuracyHeaderWithPrefix("test"))
  }

  /**
   * This runs on the Master node, and each round triggers a map-reduce job on the workers
   */
  def optimize()(implicit m: ClassTag[Y]): (StructSVMModel[X, Y], String) = {

    val startTime = System.currentTimeMillis()

    val sc = data.context
    val numPartitions: Int = data.partitions.size

    val debugSb: StringBuilder = new StringBuilder()

    /**
     *  Create five RDDs:
     *  1. indexedTrainData = (Index, LabeledObject) and
     *  2. indexedPrimals (Index, Primal) where Primal = (w_i, l_i) <- This changes in each round
     *  3. indexedCacheRDD (Index, BoundedCacheList)
     *  4. indexedLevelHistoryCache (Index, LevelHistory)
     *  5. indexedLocalProcessedData (Index, LocallyProcessedData)
     *  all of which are partitioned similarly
     */

    /**
     * 1. Training Data RDD
     */
    data.cache()
    val indexedTrainDataRDD: RDD[(Index, LabeledObject[X, Y])] =
      data
        .zipWithIndex
        .map {
          case (labeledObject, idx) =>
            (idx.toInt, labeledObject)
        }
        .partitionBy(new HashPartitioner(numPartitions))
        .cache()

    /**
     * 1.b. Obtain and set parameters from training data
     */
    val dataSize = indexedTrainDataRDD.count().toInt
    val samplePoint = indexedTrainDataRDD.take(1)(0)._2
    val indexedTestDataRDD =
      if (solverOptions.testDataRDD.isDefined)
        Some(
          {
            solverOptions.testDataRDD.get
              .zipWithIndex
              .map {
                case (labeledObject, idx) =>
                  (idx.toInt, labeledObject)
              }
              .partitionBy(new HashPartitioner(numPartitions))
              .cache()
          })
      else
        None
    val testDataSize =
      if (indexedTestDataRDD.isDefined)
        indexedTestDataRDD.get.count().toInt
      else
        0

    val verboseDebug: Boolean = false

    val d: Int = dissolveFunctions.featureFn(samplePoint.pattern, samplePoint.label).size
    // Let the initial model contain zeros for all weights
    // Global model uses Dense Vectors by default
    var globalModel: StructSVMModel[X, Y] = new StructSVMModel[X, Y](DenseVector.zeros(d), 0.0,
      DenseVector.zeros(d), dissolveFunctions, solverOptions.numClasses)
    var globalModelWeightedAverage: StructSVMModel[X, Y] = new StructSVMModel[X, Y](DenseVector.zeros(d), 0.0,
      DenseVector.zeros(d), dissolveFunctions, solverOptions.numClasses)

    val beta: Double = 1.0

    val helperFunctions: HelperFunctions[X, Y] = HelperFunctions(dissolveFunctions.featureFn,
      dissolveFunctions.lossFn,
      dissolveFunctions.oracleFn,
      dissolveFunctions.oracleCandidateStream,
      dissolveFunctions.predictFn,
      dissolveFunctions.fineOracleFn,
      dissolveFunctions.getImageID,
      dissolveFunctions.classWeights)

    data.unpersist()

    /**
     * Primals RDD
     */
    val indexedPrimals: Array[(Index, PrimalInfo)] = (0 until dataSize).toArray.zip(
      // Fill up a list of (ZeroVector, 0.0) - the initial w_i and l_i
      Array.fill(dataSize)((
        if (solverOptions.sparse) // w_i can be either Sparse or Dense 
          SparseVector.zeros[Double](d)
        else
          DenseVector.zeros[Double](d),
        0.0)))
    var indexedPrimalsRDD: RDD[(Index, PrimalInfo)] =
      sc.parallelize(indexedPrimals)
        .partitionBy(new HashPartitioner(numPartitions))
        .cache()

    /**
     * Oracle Cache RDD
     */
    // For each Primal (i.e, Index), cache a list of Decodings (i.e, Y's)
    // If cache is disabled, add an empty array. This immediately drops the joins later on and saves time in communicating an unnecessary RDD.
    val indexedCache: Array[(Index, BoundedCacheList[Y])] =
      if (solverOptions.enableOracleCache)
        (0 until dataSize).toArray.zip(
          Array.fill(dataSize)(MutableList[Y]()) // Fill up a list of (ZeroVector, 0.0) - the initial w_i and l_i
          )
      else
        Array[(Index, BoundedCacheList[Y])]()
    var indexedCacheRDD: RDD[(Index, BoundedCacheList[Y])] =
      sc.parallelize(indexedCache)
        .partitionBy(new HashPartitioner(numPartitions))
        .cache()

    /**
     * LevelHistoryCache
     */
    val indexedlevelHistoryCache: Array[(Index, LevelHistory[Y])] =
      if (solverOptions.resumeMaxLevel || solverOptions.stubRepetitions)
        (0 until dataSize).toArray.zip(
          Array.fill(dataSize)(
            (0, MutableList[Y]())) // (InitialLevel, PastDecodingList)
            )
      else
        Array[(Index, LevelHistory[Y])]()
    var indexedLevelHistoryCacheRDD: RDD[(Index, LevelHistory[Y])] =
      sc.parallelize(indexedlevelHistoryCache)
        .partitionBy(new HashPartitioner(numPartitions))
        .cache()

    /**
     * IndexedProcessedData
     */
    var indexedLocalProcessedData: RDD[(Index, ProcessedDataShard[X, Y])] = null

    val kAccum = DenseVector.zeros[Int](numPartitions)

    debugSb ++= "# indexedTrainDataRDD.partitions.size=%d\n".format(indexedTrainDataRDD.partitions.size)
    debugSb ++= "# indexedPrimalsRDD.partitions.size=%d\n".format(indexedPrimalsRDD.partitions.size)
    debugSb ++= "# sc.getExecutorStorageStatus.size=%d\n".format(sc.getExecutorStorageStatus.size)

    /**
     * Fix parameters to perform sampling.
     * Use can either specify:
     * a) "count" - Eqv. to 'H' in paper. Number of points to sample in each round.
     * or b) "perc" - Fraction of dataset to sample \in [0.0, 1.0]
     */
    val sampleFrac: Double = {
      if (solverOptions.sample == "frac")
        solverOptions.sampleFrac
      else if (solverOptions.sample == "count")
        math.min(solverOptions.H / dataSize, 1.0)
      else {
        println("[WARNING] %s is not a valid option. Reverting to sampleFrac = 0.5".format(solverOptions.sample))
        0.5
      }
    }

    /**
     * In case of weighted averaging, start off with an all-zero (wAvg, lAvg)
     */
    var wAvg: Vector[Double] =
      if (solverOptions.doWeightedAveraging)
        DenseVector.zeros(d)
      else null
    var lAvg: Double = 0.0

    var iterCount: Int = 0

    // Amount of time (in ms) spent in debug operation,
    // i.e, getting gap. errors, etc.
    var evaluateModelTimeMillis: Long = 0

    def getLatestModel(): StructSVMModel[X, Y] = {
      if (solverOptions.doWeightedAveraging)
        globalModelWeightedAverage.clone()
      else
        globalModel.clone()
    }

    def getLatestGap(): Double = {
      val debugModel: StructSVMModel[X, Y] = getLatestModel()
      val trainingData = indexedTrainDataRDD.values
      val gap = SolverUtils.dualityGap(trainingData, dissolveFunctions, debugModel, solverOptions.lambda, dataSize)
      gap._1
    }

    def evaluateModel(model: StructSVMModel[X, Y], roundNum: Int = 0,
                      w_t_norm: Double, w_update_norm: Double, cos_w_update: Double): RoundEvaluation = {

      val startEvaluateTime = System.currentTimeMillis()

      /*val dual = -SolverUtils.objectiveFunction(model.getWeights(), model.getEll(), solverOptions.lambda)
      val dualityGap = SolverUtils.dualityGap(data, dissolveFunctions, model, solverOptions.lambda, dataSize)._1
      val primal = dual + dualityGap

      val (trainError, trainStructHingeLoss) = SolverUtils.averageLoss(data, dissolveFunctions, model, dataSize)
      val (testError, testStructHingeLoss) =
        if (solverOptions.testDataRDD.isDefined)
          SolverUtils.averageLoss(solverOptions.testDataRDD.get, dissolveFunctions, model, testDataSize)
        else
          (Double.NaN, Double.NaN)*/

      val trainingData = indexedTrainDataRDD.values
      val trainDataEval = SolverUtils.trainDataEval(trainingData, dissolveFunctions, model, solverOptions.lambda, dataSize)
      val dual = -SolverUtils.objectiveFunction(model.getWeights(), model.getEll(), solverOptions.lambda)
      val dualityGap = trainDataEval.gap
      val primal = dual + dualityGap
      val (trainError,
        trainStructHingeLoss,
        trainPerClassAccuracy,
        trainGlobalAccuracy) =
        (trainDataEval.avgDelta,
          trainDataEval.avgHLoss,
          trainDataEval.perClassAccuracy,
          trainDataEval.globalAccuracy)

      val testDataEval = if (indexedTestDataRDD.isDefined)
        SolverUtils.trainDataEval(indexedTestDataRDD.get.values, dissolveFunctions, model, solverOptions.lambda, dataSize)
      else null
      val (testError,
        testStructHingeLoss,
        testPerClassAccuracy,
        testGlobalAccuracy) =
        if (indexedTestDataRDD.isDefined)
          (testDataEval.avgDelta,
            testDataEval.avgHLoss,
            testDataEval.perClassAccuracy,
            testDataEval.globalAccuracy)
        else
          (Double.NaN,
            Double.NaN,
            Array.fill(dissolveFunctions.numClasses())(Double.NaN),
            0.0)

      val endEvaluateTime = System.currentTimeMillis()
      evaluateModelTimeMillis += (endEvaluateTime - startEvaluateTime)

      val elapsedTime = getElapsedTimeSecs()

      val wallTime = elapsedTime - (evaluateModelTimeMillis / 1000.0)

      println("[%.3f] WallTime = %.3f, Round = %d, Gap = %s, Primal = %s, Dual = %s, TrainLoss = %f, TestLoss = %f, TrainSHLoss = %f, TestSHLoss = %f"
        .format(elapsedTime, wallTime, roundNum, dualityGap.toString(), primal.toString(), dual.toString(), trainError, testError, trainStructHingeLoss, testStructHingeLoss))

      val roundEval = RoundEvaluation(roundNum, elapsedTime, wallTime, primal, dual, dualityGap,
        trainError, testError, trainStructHingeLoss, testStructHingeLoss,
        w_t_norm, w_update_norm, cos_w_update,
        trainPerClassAccuracy, trainGlobalAccuracy, testPerClassAccuracy, testGlobalAccuracy)

      roundEval
    }

    println("Beginning training of %d data points in %d passes with lambda=%f".format(dataSize, solverOptions.roundLimit, solverOptions.lambda))

    debugSb ++= header
    LAdap.log.info("[D] %s,%s,%s,%s,%s,%s,%s,%s".format("expt_name", "ts", "level", "nNodes", "nSupernodes", "filename", "ts_decode", "ts_oracle_init"))
    LAdap.log.info("[G] %s,%s,%s,%s,%s,%s,%s,%s,%s,%s,%s,%s,%s".format("k", "ts", "level", "filename", "gamma", "w_s", "ell_s", "energy", "gamma_f", "w_s_f", "ell_s_f", "energy_f", "ell_i"))

    def getElapsedTimeSecs(): Double = ((System.currentTimeMillis() - startTime) / 1000.0)

    /**
     * ==== Begin Training rounds ====
     */
    Stream.from(1)
      .takeWhile {
        roundNum =>
          val continueExecution =
            solverOptions.stoppingCriterion match {
              case RoundLimitCriterion => roundNum <= solverOptions.roundLimit
              case TimeLimitCriterion  => getElapsedTimeSecs() < solverOptions.timeLimit
              case GapThresholdCriterion =>
                // Calculating duality gap is really expensive. So, check ever gapCheck rounds
                if (roundNum % solverOptions.gapCheck == 0)
                  getLatestGap() > solverOptions.gapThreshold
                else
                  true
              case _ => throw new Exception("Unrecognized Stopping Criterion")
            }

          if (solverOptions.debug && (!(continueExecution || (roundNum - 1 % solverOptions.debugMultiplier == 0)) || roundNum == 1)) {
            // Force evaluation of model in 2 cases - Before beginning the very first round, and after the last round
            debugSb ++= evaluateModel(getLatestModel(), if (roundNum == 1) 0 else roundNum, Double.NaN, Double.NaN, Double.NaN) + "\n"
          }

          continueExecution
      }
      .foreach {
        roundNum =>

          println("[ROUND %d]".format(roundNum))
          var currentTimeRound = System.currentTimeMillis()
 
          /**
           * Step 1 - Create a joint RDD containing all information of idx -> (data, primals, cache)
           */
          val indexedJointData: RDD[(Index, InputDataShard[X, Y])] =
            indexedTrainDataRDD
              .sample(solverOptions.sampleWithReplacement, sampleFrac)
              .join(indexedPrimalsRDD)
              .leftOuterJoin(indexedCacheRDD)
              .leftOuterJoin(indexedLevelHistoryCacheRDD)
              .mapValues { // Because mapValues preserves partitioning
                case (((labeledObject, primalInfo), cache), levelHistory) =>
                  InputDataShard(labeledObject, primalInfo, cache, levelHistory)
              }

          /*println("indexedTrainDataRDD = " + indexedTrainDataRDD.count())
          println("indexedJointData.count = " + indexedJointData.count())
          println("indexedPrimalsRDD.count = " + indexedPrimalsRDD.count())
          println("indexedCacheRDD.count = " + indexedCacheRDD.count())*/

        
          
          
          /**
           * Step 2 - Map each partition to produce: idx -> (newPrimals, newCache, optionalModel)
           * Note that the optionalModel column is sparse. There exist only `numPartitions` of them in the RDD.
           */

          indexedLocalProcessedData =
            indexedJointData.mapPartitionsWithIndex(
              (idx, dataIterator) =>
                mapper((idx, numPartitions),
                  dataIterator,
                  helperFunctions,
                  solverOptions,
                  globalModel,
                  globalModelWeightedAverage,
                  dataSize,
                  kAccum),
              preservesPartitioning = true)
              .cache()

              
      
          /**
           * Step 2.5 - A long lineage may cause a StackOverFlow error in the JVM.
           * So, trigger a checkpointing once in a while.
           */
          if (roundNum % solverOptions.checkpointFreq == 0) {
            indexedPrimalsRDD.checkpoint()
            indexedCacheRDD.checkpoint()
            indexedLevelHistoryCacheRDD.checkpoint()
            indexedLocalProcessedData.checkpoint()
          }
          
        

          /**
           * Step 3a - Obtain the new global model
           * Collect models from all partitions and compute the new model locally on master
           */

          val localSummaryList =
            indexedLocalProcessedData
              .flatMapValues(_.localSummary)
              .values
              .collect()

          val sumDeltaWeightsAndEll =
            localSummaryList
              .map {
                case summary =>
                  val model = summary.deltaLocalModel
                  (model.getWeights(), model.getEll())
              }.reduce(
                (model1, model2) =>
                  (model1._1 + model2._1, model1._2 + model2._2))

          // Weighted Average model
          val sumDeltaWeightsAndEllWAvg =
            localSummaryList
              .map {
                case summary =>
                  val model = summary.deltaLocalAveragedModel
                  (model.getWeights(), model.getEll())
              }.reduce(
                (model1, model2) =>
                  (model1._1 + model2._1, model1._2 + model2._2))

          val deltaK: Vector[Int] = localSummaryList
            .map(_.deltaLocalK)
            .reduce((x, y) => x + y)
          kAccum += deltaK

          val newGlobalModel = globalModel.clone()
          newGlobalModel.setWeights(globalModel.getWeights() + sumDeltaWeightsAndEll._1 * (beta / numPartitions))
          newGlobalModel.updateEll(globalModel.getEll() + sumDeltaWeightsAndEll._2 * (beta / numPartitions))

          // Weighted Average model
          val newGlobalModelWAvg = globalModelWeightedAverage.clone()
          newGlobalModelWAvg.setWeights(globalModelWeightedAverage.getWeights() + sumDeltaWeightsAndEllWAvg._1 * (beta / numPartitions))
          newGlobalModelWAvg.updateEll(globalModelWeightedAverage.getEll() + sumDeltaWeightsAndEllWAvg._2 * (beta / numPartitions))

          val w_t = globalModel.getWeights()
          val w_tp1 = newGlobalModel.getWeights()

          // || w_t ||
          val w_t_norm = norm(w_t, 2)

          // || w_{t+1} - w_t} ||
          val w_diff_norm = norm(w_tp1 - w_t, 2)

          // cos( w_t , w_{t-1} )
          val cos_w = (w_t dot w_tp1) / (norm(w_t, 2) * norm(w_tp1, 2))

          val wDebugStr = "#wv %d,%f,%f,%f,%f\n".format(roundNum,
            getElapsedTimeSecs(),
            w_t_norm,
            w_diff_norm,
            cos_w)

          globalModel = newGlobalModel
          globalModelWeightedAverage = newGlobalModelWAvg

          
          /**
           * Step 3b - Obtain the new set of primals
           */

          val newPrimalsRDD = indexedLocalProcessedData
            .mapValues(_.primalInfo)
            .cache()

          indexedPrimalsRDD = indexedPrimalsRDD
            .leftOuterJoin(newPrimalsRDD)
            .mapValues {
              case ((prevW, prevEll), Some((newW, newEll))) =>
                (prevW + (newW * (beta / numPartitions)),
                  prevEll + (newEll * (beta / numPartitions)))
              case ((prevW, prevEll), None) => (prevW, prevEll)
            }.cache()

          /**
           * Step 3c - Obtain the new cache values
           */

          val newCacheRDD = indexedLocalProcessedData
            .mapValues(_.cache)

          indexedCacheRDD = indexedCacheRDD
            .leftOuterJoin(newCacheRDD)
            .mapValues {
              case (oldCache, Some(newCache)) => newCache.get
              case (oldCache, None)           => oldCache
            }.cache()


          /**
           * Step 3d - Obtain the new Level History values
           */
          val newLevelHistoryRDD = indexedLocalProcessedData
            .mapValues(_.levelHistory)

          indexedLevelHistoryCacheRDD = indexedLevelHistoryCacheRDD
            .leftOuterJoin(newLevelHistoryRDD)
            .mapValues {
              case (oldLevelHistory, Some(newLevelHistory)) => newLevelHistory.get
              case (oldLevelHistory, None)                  => oldLevelHistory
            }.cache()


          /**
           * Debug info
           */
          // Obtain duality gap after each communication round
          val debugModel: StructSVMModel[X, Y] =
            if (solverOptions.doWeightedAveraging)
              globalModelWeightedAverage.clone()
            else globalModel.clone()

          // Is criteria for debugging met?
          val doDebugCalc: Boolean =
            if (solverOptions.debugMultiplier == 1) {
              true
            } else if (roundNum <= DEBUG_THRESH && roundNum == nextDebugRound) {
              nextDebugRound = nextDebugRound * solverOptions.debugMultiplier
              true
            } else if (roundNum > DEBUG_THRESH && roundNum % DEBUG_STEP == 0) {
              nextDebugRound += DEBUG_STEP
              true
            } else
              false

          val roundEvaluation =
            if (solverOptions.debug && doDebugCalc) {
              evaluateModel(debugModel, roundNum, w_t_norm, w_diff_norm, cos_w)
            } else {
              // If debug flag isn't on, perform calculations that don't trigger a shuffle
              val dual = -SolverUtils.objectiveFunction(debugModel.getWeights(), debugModel.getEll(), solverOptions.lambda)
              val elapsedTime = getElapsedTimeSecs()

              val wallTime = elapsedTime - (evaluateModelTimeMillis / 1000.0)
              val scoreFiller = Array.fill(dissolveFunctions.numClasses())(Double.NaN)
              RoundEvaluation(roundNum,
                elapsedTime, wallTime, Double.NaN, dual,
                Double.NaN, Double.NaN, Double.NaN, Double.NaN, Double.NaN,
                w_t_norm, w_diff_norm, cos_w, scoreFiller, 0.0, scoreFiller, 0.0)
            }

          debugSb ++= roundEvaluation + "\n"

          
          //println("Time for this round " + (System.currentTimeMillis() - currentTimeRound))
      }

    (globalModel, debugSb.toString())
  }

  def mapper(partitionInfo: (Int, Int), // (partitionIdx, numPartitions)
             dataIterator: Iterator[(Index, InputDataShard[X, Y])],
             helperFunctions: HelperFunctions[X, Y],
             solverOptions: SolverOptions[X, Y],
             localModel: StructSVMModel[X, Y],
             localModelWeightedAverage: StructSVMModel[X, Y],
             n: Int,
             kAccum: Vector[Int]): Iterator[(Index, ProcessedDataShard[X, Y])] = {

    // println("[Round %d] Beginning mapper at partition %d".format(roundNum, partitionNum))
    case class UpdateQuantities(w_s: Vector[Double],
                                ell_s: Double,
                                gamma: Double)

    /**
     * Return updates for a specific choice of argmax and weights
     */
    def getUpdateQuantities(model: StructSVMModel[X, Y],
                            pattern: X,
                            label: Y,
                            ystar_i: Y,
                            w_i: Vector[Double],
                            ell_i: Double,
                            k: Int): UpdateQuantities = {
      val lambda = solverOptions.lambda
      val lossFn = helperFunctions.lossFn
      val phi = helperFunctions.featureFn
      val c_i = helperFunctions.classWeights

      val phi_i_label: Vector[Double] = time({ phi(pattern, label) }, "phi")
      val phi_i_ystar: Vector[Double] = phi(pattern, ystar_i)
      val psi_i: Vector[Double] = (phi_i_label - phi_i_ystar)*c_i(label)
      val w_s: Vector[Double] = psi_i :* (1.0 / (n * lambda))
      val loss_i: Double = time({ lossFn(label, ystar_i) }, "Delta")*c_i(label)
      
      val ell_s: Double = (1.0 / n) * loss_i

      
      val gamma: Double =
        if (solverOptions.doLineSearch) {
          val thisModel = model
          val gamma_opt = (thisModel.getWeights().t * (w_i - w_s) - ((ell_i - ell_s) * (1.0 / lambda))) /
            ((w_i - w_s).t * (w_i - w_s) + EPS)
          max(0.0, min(1.0, gamma_opt))
        } else {
          (2.0 * n) / (k + 2.0 * n)
        }

      UpdateQuantities(w_s, ell_s, gamma)
    }

    val maxOracle = helperFunctions.oracleFn
    val oracleStreamFn = helperFunctions.oracleStreamFn
    val phi = helperFunctions.featureFn
    val lossFn = helperFunctions.lossFn
    val fineOracleFn = helperFunctions.fineOracleFn
    val classWeights = helperFunctions.classWeights
    

    val lambda = solverOptions.lambda

    val (partitionIdx, numPartitions) = partitionInfo
    var k = kAccum(partitionIdx)

    var ell = localModel.getEll()
    var ellWeightedAverage = localModelWeightedAverage.getEll()

    val prevModel = localModel.clone()
    val prevModelWeightedAverage = localModelWeightedAverage.clone()

    for ((index, shard) <- dataIterator) yield {

      
      
      /*if (index < 10)
        println("Partition = %d, Index = %d".format(partitionNum, index))*/

      // 1) Pick example
      val pattern: X = shard.labeledObject.pattern
      val label: Y = shard.labeledObject.label

      // shard.primalInfo: (w_i, ell_i)
      val w_i = shard.primalInfo._1
      val ell_i = shard.primalInfo._2

      // println("w_i is sparse - " + w_i.isInstanceOf[SparseVector[Double]])
      
      // 2.a) Search for candidates
      val optionalCache_i: Option[BoundedCacheList[Y]] = shard.cache
      val bestCachedCandidateForI: Option[Y] =
        if (solverOptions.enableOracleCache && optionalCache_i.isDefined) {
          // val fixedGamma: Double = (2.0 * n) / (k + 2.0 * n)
          val CACHE_THRESH: Double = EPS

          val candidates: Seq[(Double, Int)] =
            optionalCache_i.get
              .map(y_i => (((phi(pattern, label) - phi(pattern, y_i)) :* (1 / (n * lambda))),
                (1.0 / n) * lossFn(label, y_i))) // Map each cached y_i to their respective (w_s, ell_s)
              .map {
                case (w_s, ell_s) =>
                  (localModel.getWeights().t * (w_i - w_s) - ((ell_i - ell_s) * (1 / lambda))) /
                    ((w_i - w_s).t * (w_i - w_s) + EPS) // Map each (w_s, ell_s) to their respective step-size values 
              }
              .zipWithIndex // We'll need the index later to retrieve the respective approx. ystar_i
              .filter { case (gamma, idx) => gamma > 0.0 }
              .map { case (gamma, idx) => (min(1.0, gamma), idx) } // Clip to [0,1] interval
              .filter { case (gamma, idx) => gamma >= CACHE_THRESH } // Further narrow down cache contenders
              .sortBy { case (gamma, idx) => gamma }

          // If there is a good contender among the cached datapoints, return it
          if (candidates.size >= 1)
            Some(optionalCache_i.get(candidates.head._2))
          else None
        } else None
 
      
      // 2.b) Solve loss-augmented inference for point i
      val startLevel =
        if (solverOptions.resumeMaxLevel && shard.levelHistory.isDefined)
          shard.levelHistory.get._1
        else 0
      val yCacheMaxLevel =
        if (bestCachedCandidateForI.isEmpty) {

          val argmaxStream = oracleStreamFn(localModel, pattern, label, startLevel)

          // val GAMMA_THRESHOLD = 0.5 * ((2.0 * n) / (k + 2.0 * n))
          val GAMMA_THRESHOLD = EPS
          // Sort by gamma, in decreasing order
          def diff(y: (Y, UpdateQuantities)): Double = y._2.gamma
          // Maintain a priority queue, where the head contains the argmax with highest gamma value
          val argmaxCandidates = new PriorityQueue[(Y, UpdateQuantities)]()(Ordering.by(diff))

          // Request for argmax candidates, till a good candidate is found
          var startConsume = System.currentTimeMillis()
          var prevConsume = System.currentTimeMillis()

          time({
            argmaxStream
              .takeWhile {
                /**
                 *  Continue requesting for candidate argmax, till a good candidate is found
                 *  A "good" candidate meets the following criteria:
                 *  a. Step-size (gamma) > EPS
                 *  b. Candidate is unique in the past 10 decodings
                 */
                case argmax_y =>
                  val updates = getUpdateQuantities(localModel, pattern, label, argmax_y, w_i, ell_i, k)
                  argmaxCandidates.enqueue((argmax_y, updates))

                  // Criterion (a)
                  val consumeNextGamma = (updates.gamma <= GAMMA_THRESHOLD)

                  // Criterion (b)
                  val consumeNextUnique =
                    if (solverOptions.stubRepetitions && shard.levelHistory.isDefined) {
                      val prevDecodings = shard.levelHistory.get._2
                      // In order to check uniqueness, reuse the struct. loss function
                      // Because we know \Delta(y_i, y_j) = 0 => y_i \equiv y_j
                      prevDecodings.exists { yPrev => lossFn(yPrev, argmax_y) == 0.0 }
                    } else
                      false // Disabled

                  /*if (consumeNextUnique)
                    println("%d - Decoding repeated".format(index))*/

                  consumeNextGamma || consumeNextUnique
              }.foreach { // Streams are lazy, force an `action` on them. Otherwise, subsequent elements
                // do not get computed
                identity // Do nothing, just consume the argmax and move on
              }
          }, "oracle-stream")

          val (ystar, updates): (Y, UpdateQuantities) =
            time({ argmaxCandidates.head }, "argmax-head")

          /*if (argmaxCandidates.size > 1)
            println("argmaxCandidates.size = %d, argmax.head = %s, argmax.last = %s, Gammas = %s"
              .format(argmaxCandidates.size, List(argmaxCandidates.head._2.gamma), List(argmaxCandidates.last._2.gamma), argmaxCandidates.map(_._2.gamma).toList))*/

          
          val maxLevel = startLevel + argmaxCandidates.size - 1 // Levels are 0-indexed

          val updatedCache: Option[BoundedCacheList[Y]] =
            if (solverOptions.enableOracleCache) {

              val nonTruncatedCache =
                if (optionalCache_i.isDefined)
                  optionalCache_i.get :+ ystar
                else
                  MutableList[Y]() :+ ystar

              // Truncate cache to given size and pack it as an Option
              Some(nonTruncatedCache.takeRight(solverOptions.oracleCacheSize))
            } else None

          (ystar, updatedCache, maxLevel)
        } else {
          // println("%d - Cache hit".format(index))
          (bestCachedCandidateForI.get, optionalCache_i, startLevel)
        }

      
      val ystar_i = yCacheMaxLevel._1
      val updatedCache = yCacheMaxLevel._2
      val maxLevel = yCacheMaxLevel._3

      // Level History related tracking
      val updatedLevelHistory: Option[LevelHistory[Y]] =
        if (shard.levelHistory.isDefined) {
          // Max Level
          val previousLevel = shard.levelHistory.get._1
          val updatedMaxLevel =
            if (solverOptions.resumeMaxLevel && maxLevel > previousLevel)
              maxLevel
            else
              previousLevel

          /*if (updatedMaxLevel != previousLevel)
            println("%d - Level upgrade %d -> %d".format(index, previousLevel, updatedMaxLevel))*/

          // Previous Decodings
          val updatedPrevDecodings =
            if (solverOptions.stubRepetitions) {
              val prevDecodings = shard.levelHistory.get._2
              prevDecodings += ystar_i
              prevDecodings.takeRight(10)
            } else
              shard.levelHistory.get._2
          Some((maxLevel, updatedPrevDecodings))
        } else
          None

      
      val updates = getUpdateQuantities(localModel, pattern, label, ystar_i, w_i, ell_i, k)
      val gamma = updates.gamma
      val w_s = updates.w_s
      val ell_s = updates.ell_s

      // Calculate Energy in this level
      val phi_i_label: Vector[Double] = phi(pattern, label)
      val phi_i_ystar: Vector[Double] = phi(pattern, ystar_i)
      val psi_i: Vector[Double] = phi_i_label - phi_i_ystar
      val energy = (lossFn(label, ystar_i) - (localModel.getWeights() dot psi_i))

      val gammaLogSb = new StringBuilder()
      gammaLogSb ++=
        "[G] " + k + "," +
        System.currentTimeMillis() + "," +
        maxLevel + "," +
        helperFunctions.xid(pattern) + "," +
        gamma + "," +
        norm(w_s, 2) + "," +
        ell_s + "," +
        energy + "," +
        ell

      // Obtain oracle decoding for last-level, in order to compare the gamma
      val ystar_i_fine = fineOracleFn(localModel, pattern, label)
      if (ystar_i_fine != null) {
        val updates_fine = getUpdateQuantities(localModel, pattern, label, ystar_i_fine, w_i, ell_i, k)
        val gamma_fine = updates_fine.gamma
        val w_s_fine = updates.w_s
        val ell_s_fine = updates_fine.ell_s

        val phi_i_ystar_fine: Vector[Double] = phi(pattern, ystar_i_fine)
        val psi_i_fine: Vector[Double] = phi_i_label - phi_i_ystar_fine
        val energy_fine = lossFn(label, ystar_i_fine) - (localModel.getWeights() dot psi_i_fine)

        gammaLogSb ++= "," +
          gamma_fine + "," +
          norm(w_s_fine, 2) + "," +
          ell_s_fine + "," +
          energy_fine
      } else {
        gammaLogSb ++= "," +
          Double.NaN + "," +
          Double.NaN + "," +
          Double.NaN + "," +
          Double.NaN
      }

      LAdap.log.info(gammaLogSb.toString())
<<<<<<< HEAD

//      val tempWeights1: Vector[Double] = localModel.getWeights() - w_i
      localModel.subtractFromWeight(w_i)
      val w_i_prime = w_i * (1.0 - gamma) + (w_s * gamma)
//      val tempWeights2: Vector[Double] = localModel.getWeights() + w_i_prime
      localModel.addToWeight( w_i_prime)
=======
      
      val w_i_prime = w_i * (1.0 - gamma) + (w_s * gamma)    
      localModel.getWeights() += (w_i_prime - w_i)
      
>>>>>>> b9cf4aea

      ell = ell - ell_i
      val ell_i_prime = (ell_i * (1.0 - gamma)) + (ell_s * gamma)
      ell = ell + ell_i_prime

      // Do Weighted Averaging
      val rho = 2.0 / (k + 2.0)
<<<<<<< HEAD
      val wAvg = (1.0 - rho) * localModelWeightedAverage.getWeights() + rho * localModel.getWeights()
      val ellAvg = (1.0 - rho) * localModelWeightedAverage.getEll() + rho * localModel.getEll()
      localModelWeightedAverage.setWeights(wAvg)
=======
      val ellAvg = (1.0 - rho) * localModelWeightedAverage.getEll() + rho * localModel.getEll()   
      
      // replace wAvg
      var weightedLocalModel = localModel.getWeights() * rho
      localModelWeightedAverage.getWeights() *= (1.0 - rho)
      localModelWeightedAverage.getWeights() += weightedLocalModel
      
>>>>>>> b9cf4aea
      localModelWeightedAverage.updateEll(ellAvg)

      k += 1
      
      if (!dataIterator.hasNext) {

        localModel.updateEll(ell)

        val deltaLocalModel = localModel.clone()
<<<<<<< HEAD
        deltaLocalModel.setWeights(localModel.getWeights() - prevModel.getWeights())
        deltaLocalModel.updateEll(localModel.getEll() - prevModel.getEll())

        val deltaLocalModelWeightedAverage = localModelWeightedAverage.clone()
        deltaLocalModelWeightedAverage.setWeights(localModelWeightedAverage.getWeights() - prevModelWeightedAverage.getWeights())
=======
        deltaLocalModel.getWeights() -= prevModel.getWeights()
        deltaLocalModel.updateEll(localModel.getEll() - prevModel.getEll())

        val deltaLocalModelWeightedAverage = localModelWeightedAverage.clone()
        deltaLocalModelWeightedAverage.getWeights() -= prevModelWeightedAverage.getWeights()
>>>>>>> b9cf4aea
        deltaLocalModelWeightedAverage.updateEll(localModelWeightedAverage.getEll() - prevModelWeightedAverage.getEll())

        val deltaK = k - kAccum(partitionIdx)
        val kAccumLocalDelta = DenseVector.zeros[Int](numPartitions)
        kAccumLocalDelta(partitionIdx) = deltaK

        (index, ProcessedDataShard((w_i_prime - w_i, ell_i_prime - ell_i),
          updatedCache,
          updatedLevelHistory,
          Some(LocalSummary(deltaLocalModel, kAccumLocalDelta, deltaLocalModelWeightedAverage))))
      } else
        (index, ProcessedDataShard((w_i_prime - w_i, ell_i_prime - ell_i),
          updatedCache,
          updatedLevelHistory,
          None))
    }
  }

}<|MERGE_RESOLUTION|>--- conflicted
+++ resolved
@@ -985,19 +985,10 @@
       }
 
       LAdap.log.info(gammaLogSb.toString())
-<<<<<<< HEAD
-
-//      val tempWeights1: Vector[Double] = localModel.getWeights() - w_i
-      localModel.subtractFromWeight(w_i)
-      val w_i_prime = w_i * (1.0 - gamma) + (w_s * gamma)
-//      val tempWeights2: Vector[Double] = localModel.getWeights() + w_i_prime
-      localModel.addToWeight( w_i_prime)
-=======
       
       val w_i_prime = w_i * (1.0 - gamma) + (w_s * gamma)    
       localModel.getWeights() += (w_i_prime - w_i)
       
->>>>>>> b9cf4aea
 
       ell = ell - ell_i
       val ell_i_prime = (ell_i * (1.0 - gamma)) + (ell_s * gamma)
@@ -1005,11 +996,6 @@
 
       // Do Weighted Averaging
       val rho = 2.0 / (k + 2.0)
-<<<<<<< HEAD
-      val wAvg = (1.0 - rho) * localModelWeightedAverage.getWeights() + rho * localModel.getWeights()
-      val ellAvg = (1.0 - rho) * localModelWeightedAverage.getEll() + rho * localModel.getEll()
-      localModelWeightedAverage.setWeights(wAvg)
-=======
       val ellAvg = (1.0 - rho) * localModelWeightedAverage.getEll() + rho * localModel.getEll()   
       
       // replace wAvg
@@ -1017,7 +1003,6 @@
       localModelWeightedAverage.getWeights() *= (1.0 - rho)
       localModelWeightedAverage.getWeights() += weightedLocalModel
       
->>>>>>> b9cf4aea
       localModelWeightedAverage.updateEll(ellAvg)
 
       k += 1
@@ -1027,19 +1012,11 @@
         localModel.updateEll(ell)
 
         val deltaLocalModel = localModel.clone()
-<<<<<<< HEAD
-        deltaLocalModel.setWeights(localModel.getWeights() - prevModel.getWeights())
-        deltaLocalModel.updateEll(localModel.getEll() - prevModel.getEll())
-
-        val deltaLocalModelWeightedAverage = localModelWeightedAverage.clone()
-        deltaLocalModelWeightedAverage.setWeights(localModelWeightedAverage.getWeights() - prevModelWeightedAverage.getWeights())
-=======
         deltaLocalModel.getWeights() -= prevModel.getWeights()
         deltaLocalModel.updateEll(localModel.getEll() - prevModel.getEll())
 
         val deltaLocalModelWeightedAverage = localModelWeightedAverage.clone()
         deltaLocalModelWeightedAverage.getWeights() -= prevModelWeightedAverage.getWeights()
->>>>>>> b9cf4aea
         deltaLocalModelWeightedAverage.updateEll(localModelWeightedAverage.getEll() - prevModelWeightedAverage.getEll())
 
         val deltaK = k - kAccum(partitionIdx)
