--- conflicted
+++ resolved
@@ -221,13 +221,7 @@
     val maxOracle = dissolveFunctions.oracleFn _
     val lossFn = dissolveFunctions.lossFn _
     val predictFn = dissolveFunctions.predictFn _
-<<<<<<< HEAD
-=======
-    val perClassAccuracy = dissolveFunctions.perClassAccuracy _
     val classWeight = dissolveFunctions.classWeights _
-
-    val numClasses = dissolveFunctions.numClasses()
->>>>>>> 1b40544f
 
     val n: Int = dataSize.toInt
     val d: Int = model.getWeights().size
